;;; elscreen-persist.el --- persist the elscreen across sessions
;; Copyright (C) 2014 Hironori Yoshida
;;               2018 whitypig <whitypig@gmail.com>

;; Authors: Hironori Yoshida <webmaster@robario.com>
;;          whitypig         <whitypig@gmail.com>
;; Keywords: elscreen frames
;; Version: 0.3.0
;; Package-Requires: ((elscreen "1.4.6") (revive "2.19"))

;; This program is free software; you can redistribute it and/or modify
;; it under the terms of the GNU General Public License as published by
;; the Free Software Foundation, either version 3 of the License, or
;; (at your option) any later version.

;; This program is distributed in the hope that it will be useful,
;; but WITHOUT ANY WARRANTY; without even the implied warranty of
;; MERCHANTABILITY or FITNESS FOR A PARTICULAR PURPOSE.  See the
;; GNU General Public License for more details.

;; You should have received a copy of the GNU General Public License
;; along with this program.  If not, see <http://www.gnu.org/licenses/>.

;;; Commentary:

;; This makes elscreen persistent.
;;
;; To use this, use customize to turn on `elscreen-persist-mode`
;; or add the following line somewhere in your init file:
;;
;;     (elscreen-persist-mode 1)
;;
;; Or manually, use `elscreen-persist-save` to store,
;; and use `elscreen-persist-restore` to restore.
;;
;; Or manually, use `elscreen-persist-get-data` to get data to store,
;; and use `elscreen-persist-set-data` to set data to restore.
;;
;; Please see README.md from the same repository for documentation.

;;; Code:

(require 'cl-lib)
(require 'elscreen)
(require 'revive)
(require 'eieio)

(defcustom elscreen-persist-file (locate-user-emacs-file "elscreen")
  "The file where the elscreen configuration is stored."
  :type 'file
  :group 'elscreen)

;; should we change the group of the following customs to 'elscreen-persist?
(defcustom elscreen-persist-default-buffer "*scratch*"
  "Default buffer to be visited when a new workspace is created."
  :type 'string
  :group 'elscreen)

(defcustom elscreen-persist-workspace-name-limit 10
  "The upper limit of workspace name. If the length of a
  workspace name is more than this value, only the first
  `elscreen-persist-workspace-name-limit' number of characters
  are displayed."
  :type 'integer
  :group 'elscreen)

(defcustom elscreen-persist-helm-buffer-separator " + "
  "Used as a separator of buffers in one screen when displaying
  helm candidates"
  :type 'string
  :group 'elscreen)

(defcustom elscreen-persist-helm-screen-separator " | "
  "Used as a seperator of screens in workspace when displaying
  helm candidates."
  :type 'string
  :group 'elscreen)

;;; Variables:
(defvar elscreen-persist--workspaces nil
  "A list of screens. Each screen contains one or more tabs.")

(defvar elscreen-persist--workspace-names '("")
  "A list of workspace names")

(defvar elscreen-persist--current-index 0
  "Index in `elscreen-persist--workspaces'")

(defvar elscreen-persist-helm-buffer-name "*helm elscreen workspaces*")

(defclass elscreen-workspace ()
  ((name
    :initarg :name :initform ""
    :type string
    :documentation
    "The name of this workspace")

   (frame-parameters
    :initarg :frame-parameters :initform (elscreen-persist-get-frame-parameters)
    :type list
    :documentation
    "Frame parameters")

   (screen-configurations
    :initarg :screen-configurations :initform (elscreen-persist-get-screens)
    :type list
    :documentation
    ;; screen-number height width list-of-window-positions list-of-buffers-in-this-screen
    ;; (
    ;;   (3 95 51 ((0 0 98 50)) ((nil "*info*<2>" 2644 1300)))
    ;; ...
    ;; )
    "List of screen and window configurations.

The first element in this list is the screen's configuration whose
screen number is largest of all. The last one is the current screen's
configuration.

Each element in this list is also a list that represents one screen
and its window configuration in the form of (screen-number window-configuration).")

   (nicknames
    :initarg :nicknames :initform (elscreen-persist-get-nicknames)
    :type list
    :documentation
    "List of nicknames for screens. The first element is a name for screen 0, the second one is for screen 1, and so on.")

   (theme
    :initarg :theme :initform nil
    :type list
    :documentation
    "Theme which is applied to this workspace. Not implemented though."))
  "A class which represents elscreen workspace.")

(defmethod elscreen-workspace--update ((ws elscreen-workspace))
  "Update workspace by actually collecting information on the current configuration."
  (setf (slot-value ws 'name) (elscreen-persist-get-workspace-name))
  (setf (slot-value ws 'frame-parameters) (elscreen-persist-get-frame-parameters))
  (setf (slot-value ws 'screen-configurations) (elscreen-persist-get-screens))
  (setf (slot-value ws 'nicknames) (elscreen-persist-get-nicknames))
  (setf (slot-value ws 'theme) (elscreen-persist-get-theme))
  ws)

(defmethod elscreen-workspace--get-name ((ws elscreen-workspace))
  (slot-value ws 'name))

(defmethod elscreen-workspace--get-frame-parameters ((ws elscreen-workspace))
  (slot-value ws 'frame-parameters))

(defmethod elscreen-workspace--get-screen-configurations ((ws elscreen-workspace))
  (slot-value ws 'screen-configurations))

(defmethod elscreen-workspace--get-nicknames ((ws elscreen-workspace))
  (slot-value ws 'nicknames))

(defmethod elscreen-workspace--set-name ((ws elscreen-workspace) name)
  (setf (slot-value ws 'name) name))

(defmethod elscreen-workspace--get-buffers ((ws elscreen-workspace))
  "Return a list of buffers that are in workspace WS."
  (mapcar (lambda (elt) (nth 4 elt))
          ;; buffer info is 4th element in slot screen-configurations
          (sort (copy-sequence
                 (elscreen-workspace--get-screen-configurations ws))
                ;; sort by screen number
                (lambda (x y) (< (car x) (car y))))))

(defmethod elscreen-workspace--get-theme ((ws elscreen-workspace))
  (slot-value ws 'theme))

;;;###autoload
(defun elscreen-persist-get-frame-parameters ()
  "Determine the frame parameters."
  (let ((frame-parameters (frame-parameters)))
    ;; Delete some unserializable frame parameter.
    (dolist (key '(buffer-list buried-buffer-list minibuffer))
      (delq (assq key frame-parameters) frame-parameters))
    frame-parameters))

;;;###autoload
(defun elscreen-persist-get-theme ()
  nil)

;;;###autoload
(defun elscreen-persist-get-screens ()
  "Determine the screens, window configurations."
  (let ((current-screen (elscreen-get-current-screen))
        screen-to-window-configuration-alist)
    ;; Collect all the screen and window configurations.
    ;; - The first element is a last (max screen number) screen configuration.
    ;; - The last element is a current screen configuration.
    (dolist (screen (sort (elscreen-get-screen-list) '<))
      (elscreen-goto screen)
      (let ((screen-to-window-configuration
             (list (cons
                    screen
                    (current-window-configuration-printable)))))
        (setq screen-to-window-configuration-alist
              (if (eq screen current-screen)
                  (append screen-to-window-configuration-alist screen-to-window-configuration)
                (append screen-to-window-configuration screen-to-window-configuration-alist)))))
    (elscreen-goto current-screen)
    screen-to-window-configuration-alist))

;;;###autoload
(defun elscreen-persist-get-nicknames ()
  "Determine the nicknames."
  (let (screen-to-nickname-alist)
    ;; Collect all the nicknames.
    (dolist (screen (sort (elscreen-get-screen-list) '<))
      (setq screen-to-nickname-alist
            (append screen-to-nickname-alist
                    (list (elscreen-get-screen-nickname screen)))))
    screen-to-nickname-alist))

(defun elscreen-persist-update-current-workspace ()
  "Update and return current workspace."
  (if (null elscreen-persist--workspaces)
      ;; If there is no workspace, we create a new one
      (setq elscreen-persist--current-index 0
            elscreen-persist--workspaces (list (elscreen-workspace)))
    (elscreen-workspace--update
     (nth elscreen-persist--current-index elscreen-persist--workspaces))))

(defun elscreen-persist-get-current-workspace ()
  (nth elscreen-persist--current-index elscreen-persist--workspaces))

(defun elscreen-persist-save ()
  "Store the screens, window configurations, nicknames and frame parameters."
  (interactive)
  ;; update current workspace info
  (elscreen-persist-update-current-workspace)
  ;; Store the configurations.
  (with-temp-file elscreen-persist-file
    (let ((print-length nil)
          (print-level nil))
      ;; save workspace list
      ;; for now, save only workspace list
      (insert (prin1-to-string elscreen-persist--workspaces)))))

;;;###autoload
(defun elscreen-persist-set-frame-parameters (data)
  "Set the frame parameters if necessary."
  (unless (and (boundp 'desktop-restore-frames) desktop-restore-frames
               (fboundp 'desktop-full-lock-name) (file-exists-p (desktop-full-lock-name)))
    (modify-frame-parameters nil data)
    (message "The frame was restored by `elscreen-persist'. Using `desktop' is recommended.")))

;;;###autoload
(defun elscreen-persist-set-screens (data)
  "Set the screens, window configurations."
  ;; Note:
  ;; #'elscreen-kill restores window-configuration with its own
  ;; #'elscreen-apply-window-configuration, so let them first play a
  ;; role. After that, we do our own job. Otherwise, restored window
  ;; configuration will be modified again by elscreen.
  ;; First, create enough number of screens
  ;; (message "DEBUG: creating screens")
  (dolist (screen-to-window-configuration data)
    (while (not (elscreen-screen-live-p (car screen-to-window-configuration)))
      (elscreen-create)))
  ;; then kill uncecessary screens
  ;; (message "DEBUG: killing screens")
  (dolist (screen (elscreen-get-screen-list))
    (unless (assq screen data)
      (elscreen-kill-internal screen)))
  ;; finally, restore window configurtion
  ;; (message "DEBUG: restoring screens")
  (dolist (screen-to-window-configuration data)
    ;; (message "DEBUG: goto %s" (prin1-to-string screen-to-window-configuration))
    (unless (window-minibuffer-p)
      ;; Note: For some reason or other, sometimes we somehow get to
      ;; minibuffer window, and try to delete other window to restore
      ;; window configuration. This raises unpleasant error. So, make
      ;; sure we are NOT in minibuffer widow.
      (elscreen-goto (car screen-to-window-configuration))
      ;; (message "DEBUG: then, restoring, window=%s, buffer=%s" (selected-window) (buffer-name (window-buffer)))
      ;; (message "DEBUG: restoring conf=%s" (cdr screen-to-window-configuration))
      (restore-window-configuration (cdr screen-to-window-configuration))
      (elscreen-notify-screen-modification 'force-immediately))))

;;;###autoload
(defun elscreen-persist-set-nicknames (data)
  "Set the nicknames."
  (dolist (screen (sort (elscreen-get-screen-list) '<))
    (let ((nickname (nth screen data)))
      (when nickname
        (elscreen-set-screen-nickname screen nickname)))))

;;;###autoload
(defun elscreen-persist-restore-workspace (workspace)
  "Set the frame parameters, screens, window configurations and nicknames."
  (elscreen-persist-set-frame-parameters (elscreen-workspace--get-frame-parameters workspace))
  (elscreen-persist-set-screens (elscreen-workspace--get-screen-configurations workspace))
  (elscreen-persist-set-nicknames (elscreen-workspace--get-nicknames workspace)))

;;;###autoload
(defun elscreen-persist-restore ()
  "Read saved information from `elscreen-persist-file' and
restore workspaces."
  (interactive)
  (when (file-exists-p elscreen-persist-file)
    (setq elscreen-persist--workspaces
          (read (with-temp-buffer
                  (insert-file-contents elscreen-persist-file)
                  (buffer-string))))
    ;; for now, use 0 as default index
    (setq elscreen-persist--current-index 0)
    ;; then, restore workspace
    (elscreen-persist-restore-workspace (car elscreen-persist--workspaces))))

(defun elscreen-persist-workspace-single-p ()
  (= 1 (length elscreen-persist--workspaces)))

(defun elscreen-persist-update-workspace-index (delta)
  (setq elscreen-persist--current-index
        (% (+ (+ delta elscreen-persist--current-index)
              (length elscreen-persist--workspaces))
           (length elscreen-persist--workspaces))))

(defun elscreen-persist-switch-workspace-by-delta (delta)
  "Switch workspace to another one which is DELTA distance away."
  (assert (not (zerop delta)) t "switching workspace, delta cannot be zero")
  ;; (message "DEBUG: goto %s workspace, current-buffer=%s"
  ;;          (if (> delta 0) "next" "previsou") (buffer-name))
  ;; save current workspace info into memory
  (elscreen-persist-update-current-workspace)
  ;; update index
  (elscreen-persist-update-workspace-index delta)
  (elscreen-persist-restore-workspace (elscreen-persist-get-current-workspace))
  (elscreen-persist-show-workspace-info)
  (redisplay)
  (elscreen-notify-screen-modification 'force-immediately))

(defun elscreen-persist-goto-next-workspace ()
  "Switch to the next workspace."
  (interactive);
  ;; (message "DEBUG: goto next ws from index=%d" elscreen-persist--current-index)
  (if (elscreen-persist-workspace-single-p)
      (elscreen-message "You should have at least two workspaces to move around!")
    (elscreen-persist-switch-workspace-by-delta 1))
  ;; (message "DEBUG: current workspace, index=%d" elscreen-persist--current-index)
  )

(defun elscreen-persist-goto-previous-workspace ()
  "Switch to the previous workspace"
  (interactive)
  ;; (message "DEBUG: goto previous ws from index=%d" elscreen-persist--current-index)
  (if (elscreen-persist-workspace-single-p)
      (elscreen-message "You should have at least two groups of screens to move around!")
    (elscreen-persist-switch-workspace-by-delta -1))
  ;; (message "DEBUG: current workspace, index=%d" elscreen-persist--current-index)
  )

(defun elscreen-persist-kill-all-tabs ()
  "Kill all the screens"
  (cl-loop repeat (1- (elscreen-get-number-of-screens))
           ;; actually, we cannot kill all the screens
           do (elscreen-kill))
  (assert (and (= 1 (elscreen-get-number-of-screens)))))

(defun elscreen-persist-show-workspace-info ()
  (elscreen-message (format "workspace %d/%d"
                            elscreen-persist--current-index
                            (1- (length elscreen-persist--workspaces)))))

(defun elscreen-persist-open-workspace ()
  "Create a new workspace"
  (interactive)
  ;; (message "DEBUG: opening a new workspace")
  ;; save current workspace
  (elscreen-persist-update-current-workspace)
  ;; safety first, let us save workspaces to file
  (elscreen-persist-save)
  ;; then, kill all the screens in the current workspace
  (elscreen-persist-kill-all-tabs)
  ;; move to default buffer as if we are starting a new session
  (switch-to-buffer (get-buffer-create elscreen-persist-default-buffer))
  (setq elscreen-persist--current-index (length elscreen-persist--workspaces))
  ;; append new workspace object to elscreen-persist--workspaces
  (setcdr (last elscreen-persist--workspaces) (list (elscreen-workspace)))
  (elscreen-notify-screen-modification 'force-immediately)
  (when (>= elscreen-persist--current-index (length elscreen-persist--workspaces))
    (error "elscreen-persist-create-workspace(), index is invalid")))

(defun elscreen-persist-remove-nth (n lst)
  "Remove Nth element in list LST and return a new list."
  (append (cl-subseq lst 0 n) (nthcdr (1+ n) lst)))

(defun elscreen-persist-helm-mm-migemo-string-match-p (input str)
  "Do `string-match-p' with the help of `helm-mm-migemo-get-pattern'."
  (cl-loop with pattern = (helm-mm-3-get-patterns-internal input)
           for re in (mapcar (lambda (elt)
                               (helm-mm-migemo-get-pattern (cdr elt)))
                             pattern)
           always (string-match-p re str)))

(defun elscreen-persist-switch-to-nth-workspace (n &optional input)
  (cond
   ((window-minibuffer-p)
    (error "elscreen-persist, current window is minbuffer!"))
   ((and (not (= n elscreen-persist--current-index))
         (>= n 0)
         (< n (length elscreen-persist--workspaces)))
    (elscreen-workspace--update (elscreen-persist-get-current-workspace))
    (elscreen-persist-restore-workspace (nth n elscreen-persist--workspaces))
    (setq elscreen-persist--current-index n)
    (when (and (stringp input) (> (length input) 1))
      ;; when switching from helm-buffer and input is not empty, goto
      ;; screen which has a buffer whose name matches that input
      (let* ((screen (sort
                      (cl-remove-if-not
                       (lambda (screen-to-name)
                         (cl-find-if
                          (lambda (s)
                            (or (string-match-p input s)
                                (and (featurep 'helm)
                                     helm-migemo-mode
                                     (fboundp 'helm-mm-migemo-get-pattern)
                                     (elscreen-persist-helm-mm-migemo-string-match-p
                                      input s))))
                          ;; if there is more than one buffer in one
                          ;; screen, those names are concatenated with
                          ;; separator being ":".
                          (split-string (cdr screen-to-name) ":" t)))
                       ;; each elt is like (screen-number . buffer-name)
                       (elscreen-get-screen-to-name-alist))
                      (lambda (scr1 scr2)
                        (< (car scr1) (car scr2))))))
        ;; when there is more than one screen matching INPUT, let the
        ;; smallest screen number be our destination.
        ;; (message "DEBUG: screen=%s" screen)
        (and screen (elscreen-goto (caar screen)))))
    (elscreen-persist-show-workspace-info)
    (redisplay)
    (elscreen-notify-screen-modification 'force-immediately))
   (t
    nil)))

;; from elscreen.el
;; (defun elscreen-mode-line-update ()
;;   (when (elscreen-screen-modified-p 'elscreen-mode-line-update)
;;     (setq elscreen-mode-line-string
;;           (format "[%d]" (elscreen-get-current-screen)))
;;     (force-mode-line-update)))
(defun elscreen-persist-get-workspace-string ()
  "Return a string to display in mode-line."
  (cond
   (elscreen-persist-mode
    (format "[%s:%d]"
            (elscreen-persist-format-workspace-number-or-name
             elscreen-persist--current-index
             (elscreen-persist-get-workspace-name))
            (elscreen-get-current-screen)))
   (t
    (format "[%d:%d]" elscreen-persist--current-index (elscreen-get-current-screen)))))

(defun elscreen-persist-elscreen-mode-line-update-override-ad-func ()
  "Advising function to override the behavior of the original `elscreen-mode-line-update'.

Just add the index of the current workspace to the original string."
  (when (elscreen-screen-modified-p 'elscreen-mode-line-update)
    (setq elscreen-mode-line-string
          (if elscreen-persist-mode
              ;; format is [workspace-index:screen-index]
              (elscreen-persist-get-workspace-string)
            (format "[%d]" (elscreen-get-current-screen))))
    (force-mode-line-update)))

(advice-add 'elscreen-mode-line-update
            :override
            #'elscreen-persist-elscreen-mode-line-update-override-ad-func)

;; to remove advice
;; (advice-remove 'elscreen-mode-line-update #'elscreen-persist-elscreen-mode-line-update-override-ad-func)

(defun elscreen-persist-kill-workspace ()
  "Delete current workspace. If there is only one workspace, do nothing."
  (interactive)
  (cond
   ((elscreen-persist-workspace-single-p)
    (elscreen-message "You cannot kill only one workspace!"))
   (t
    ;; either of the two situations below occurs.
    ;; ws1 ws2 ws3
    ;;          ^
    ;;          |
    ;;        delete this, then make ws2 the current ws
    ;; in this case, new index will be (1- index)
    ;;
    ;; ws1 ws2 ws3
    ;;  ^   ^
    ;;  |   |
    ;;  delete one of these, then make ws3 the current ws when ws2 is
    ;;  removed, and ws1 when ws2 is removed.
    ;; in this case, index will not change.

    (let ((target-index elscreen-persist--current-index)
          (temp-index (if (= elscreen-persist--current-index
                             (1- (length elscreen-persist--workspaces)))
                          (1- elscreen-persist--current-index)
                       (1+ elscreen-persist--current-index))))
      ;; first, switch to the adjacent workspace before actually deleting workspace.
      ;; (message "DEBUG: len(workspaces)=%d" (length elscreen-persist--workspaces))
      ;; (message "DEBUG: current workspace is %d" elscreen-persist--cursrent-index)
      ;; (message "DEBUG: switching to workspace, index=%d" temp-index)
      (elscreen-persist-switch-to-nth-workspace temp-index)
      ;; then, delete target workspace from elscreen-persist--workspaces
      ;; (message "DEBUG: deleting workspace index=%d" target-index)
      (setq elscreen-persist--workspaces (elscreen-persist-remove-nth
                                          target-index
                                          elscreen-persist--workspaces))
      ;; update current index
      (when (= elscreen-persist--current-index (length elscreen-persist--workspaces))
        ;; when the last one in workspaces was deleted
        (cl-decf elscreen-persist--current-index))
      ;; (message "DEBUG: len(workspaces)=%d" (length elscreen-persist--workspaces))
      ))))

(defun elscreen-persist-get-workspace-name (&optional ws)
  "Return the name of the current workspace or workspace WS if ws is non nil."
  (elscreen-workspace--get-name (or ws
                                    (elscreen-persist-get-current-workspace))))

(defun elscreen-persist-rename-workspace (name)
  "Set the name of current workspace to NAME."
  (setf (slot-value (elscreen-persist-get-current-workspace) 'name) name))

(defun elscreen-persist--get-workspace-names ()
  "Return a list of workspace names."
  (mapcar (lambda (ws) (slot-value ws 'name))
          elscreen-persist--workspaces))

(defun elscreen-persist-name-workspace (name)
  "Name or rename current workspace. For resetting purpose, NAME
may be empty."
  (interactive (list (read-from-minibuffer
                      (if (elscreen-persist-get-workspace-name)
                          ;; rename
                          "Rename to : "
                        (format "Name for workspace %d: "
                                elscreen-persist--current-index)))))
  ;; (message "DEBUG: name=|%s|" name)
  (elscreen-persist-rename-workspace name)
  ;; update workspace
  (elscreen-persist-update-current-workspace)
  (message (format "New name is %s" (if (zerop (length name)) "empty" name))))

(defun elscreen-persist--get-buffer-names-for-workspace (workspace)
  "Return a list of lists of buffers names in workspace WORKSPACE."
  (mapcar (lambda (scr)
            (cl-remove-duplicates (mapcar (lambda (e) (nth 1 e))
                                          ;; buffer name is 1st element
                                          scr)
                                  :test #'string=))
          (elscreen-workspace--get-buffers workspace)))

(defun elscreen-persist-format-workspace-number-or-name (ix name)
  (cond
   ((zerop (length name))
    (format "%d" ix))
   ((<= (length name) elscreen-persist-workspace-name-limit)
    (format "%s" name))
   (t
    (format "%s"
            (substring-no-properties name
                                     0
                                     elscreen-persist-workspace-name-limit)))))

(defun elscreen-persist-format-current-workspace-number-or-name ()
  (elscreen-persist-format-workspace-number-or-name
   elscreen-persist--current-index
   (elscreen-persist-get-workspace-name)))

(defun elscreen-persist-get-helm-candidates ()
  ;; update has to be done here, neither in helm :init slot nor in
  ;; cl-loop initially clause.
  (elscreen-persist-update-current-workspace)
  (cl-loop for ws in elscreen-persist--workspaces
           for buf-names = (elscreen-persist--get-buffer-names-for-workspace ws)
           for ix from 0
           for ws-name = (elscreen-persist-get-workspace-name ws)
           collect (cons
                    (concat
                     (elscreen-persist-format-workspace-number-or-name ix ws-name)
                     ": "
                     (mapconcat #'identity
                                (mapcar
                                 (lambda (lst)
                                   (mapconcat
                                    #'identity lst
                                    elscreen-persist-helm-buffer-separator))
                                 buf-names)
                                elscreen-persist-helm-screen-separator))
                    ix)))

(defun elscreen-persist-switch-workspace-through-helm ()
  "Switch workspace through helm interface."
  (interactive)
  (let* ((choice (save-selected-window
                   (helm
                    :buffer elscreen-persist-helm-buffer-name
                    :sources (helm-build-sync-source "helm-elscreen-persist--workspaces"
                               :candidates (elscreen-persist-get-helm-candidates)
                               :migemo t
                               :volatile t)
                    :preselect
                    (format "^%s:"
                            (elscreen-persist-format-current-workspace-number-or-name))))))
<<<<<<< HEAD
    ;; (when helm-alive-p
    ;;   (message "DEBUG: helm is alive")
    ;;   (helm-keyboard-quit))
    ;; (when (window-minibuffer-p (selected-window))
    ;;   (delete-window (selected-window)))
    ;; (when (stringp helm-input)
    ;;   (message "DEBUG: helm-input=%s" helm-input))
=======
>>>>>>> e3e301bf
    (when (numberp choice)
      (elscreen-persist-switch-to-nth-workspace choice helm-input))))

(defun elscreen-persist-clear ()
  "Function for debugging purpose."
  (interactive)
  (setq elscreen-persist--workspaces nil
        elscreen-persist--current-index 0
        elscreen-persist--workspace-names nil))

;;;###autoload
(define-minor-mode elscreen-persist-mode
  "Toggle persistent elscreen (ElScreen Persist mode).
With a prefix argument ARG, enable ElScreen Persist mode if ARG is
positive, and disable it otherwise.  If called from Lisp, enable
the mode if ARG is omitted or nil."
  :group 'elscreen
  :global t
  (if elscreen-persist-mode
      (progn
        (add-hook 'kill-emacs-hook #'elscreen-persist-save t)
        (add-hook 'window-setup-hook #'elscreen-persist-restore t))
    (remove-hook 'kill-emacs-hook #'elscreen-persist-save)
    (remove-hook 'window-setup-hook #'elscreen-persist-restore)))

(provide 'elscreen-persist)
;;; elscreen-persist.el ends here<|MERGE_RESOLUTION|>--- conflicted
+++ resolved
@@ -607,16 +607,6 @@
                     :preselect
                     (format "^%s:"
                             (elscreen-persist-format-current-workspace-number-or-name))))))
-<<<<<<< HEAD
-    ;; (when helm-alive-p
-    ;;   (message "DEBUG: helm is alive")
-    ;;   (helm-keyboard-quit))
-    ;; (when (window-minibuffer-p (selected-window))
-    ;;   (delete-window (selected-window)))
-    ;; (when (stringp helm-input)
-    ;;   (message "DEBUG: helm-input=%s" helm-input))
-=======
->>>>>>> e3e301bf
     (when (numberp choice)
       (elscreen-persist-switch-to-nth-workspace choice helm-input))))
 
